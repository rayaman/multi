<<<<<<< HEAD
# Multi Version: 15.3.0 Connecting the dots
=======
# Multi Version: 15.2.1 
>>>>>>> 8f7183f9
**Key Changes**
- Bug fix

Found an issue? Please [submit it](https://github.com/rayaman/multi/issues) and someone will look into it!

My multitasking library for lua. It is a pure lua binding, with exceptions of the integrations.

</br>

Progress is being made in [v15.3.0](https://github.com/rayaman/multi/tree/v15.3.0)
---

</br>

INSTALLING
----------
Link to optional dependencies:
- [lanes](https://github.com/LuaLanes/lanes)

- [love2d](https://love2d.org/)

To install copy the multi folder into your environment and you are good to go</br>
If you want to use the system threads, then you'll need to install lanes or love2d game engine!

```
luarocks install multi
```

Discord
-------
Have a question or need realtime assistance? Feel free to join the discord!</br>
https://discord.gg/U8UspuA

Planned features/TODO
---------------------
- [ ] Create test suite (In progress, mostly done)
- [ ] Network Parallelism rework

Usage: [Check out the documentation for more info](https://github.com/rayaman/multi/blob/master/Documentation.md)
-----

```lua
local multi, thread = require("multi"):init()
GLOBAL, THREAD = require("multi.integration.threading"):init()

multi:newSystemThread("System Thread",function()
	while true do
		THREAD.sleep(.1)
		io.write(" World")
		THREAD.kill()
	end
end)

multi:newThread("Coroutine Based Thread",function()
	while true do
		io.write("Hello")
		thread.sleep(.1)
		thread.kill()
	end
end)

multi:newTLoop(function(loop)
	print("!")
	loop:Destroy()
	os.exit()
end,.3)

multi:mainloop()

--[[
while true do
	multi:uManager()
end
]]
```

Known Bugs/Issues
-----------------
Check the [Issues tab](https://github.com/rayaman/multi/issues) for issues<|MERGE_RESOLUTION|>--- conflicted
+++ resolved
@@ -1,8 +1,4 @@
-<<<<<<< HEAD
 # Multi Version: 15.3.0 Connecting the dots
-=======
-# Multi Version: 15.2.1 
->>>>>>> 8f7183f9
 **Key Changes**
 - Bug fix
 
