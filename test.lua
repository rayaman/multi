package.path = "./?/init.lua;?.lua;lua5.4/share/lua/?/init.lua;lua5.4/share/lua/?.lua;"..package.path
package.cpath = "lua5.4/lib/lua/?/core.dll;"..package.cpath
multi, thread = require("multi"):init{print=true}
GLOBAL, THREAD = require("multi.integration.lanesManager"):init()

<<<<<<< HEAD
function multi:newSystemThreadedConnection()
	--
end
=======
test = THREAD:newFunction(function()
	PNT()
	return 1,2
end,true)
multi:newThread(function()
	while true do
		print("...")
		thread.sleep(1)
	end
end)
multi:newAlarm(.1):OnRing(function() os.exit() end)
print(test())
print("Hi!")
>>>>>>> e2bb9644

multi:mainloop()<|MERGE_RESOLUTION|>--- conflicted
+++ resolved
@@ -3,24 +3,8 @@
 multi, thread = require("multi"):init{print=true}
 GLOBAL, THREAD = require("multi.integration.lanesManager"):init()
 
-<<<<<<< HEAD
 function multi:newSystemThreadedConnection()
 	--
 end
-=======
-test = THREAD:newFunction(function()
-	PNT()
-	return 1,2
-end,true)
-multi:newThread(function()
-	while true do
-		print("...")
-		thread.sleep(1)
-	end
-end)
-multi:newAlarm(.1):OnRing(function() os.exit() end)
-print(test())
-print("Hi!")
->>>>>>> e2bb9644
 
 multi:mainloop()