--- conflicted
+++ resolved
@@ -35,11 +35,7 @@
 	_G["$multi"] = {multi=multi,thread=thread}
 end
 
-<<<<<<< HEAD
 multi.Version = "16.0.0"
-=======
-multi.Version = "15.3.1"
->>>>>>> 1639de5d
 multi.Name = "root"
 multi.NIL = {Type="NIL"}
 local NIL = multi.NIL
