--- conflicted
+++ resolved
@@ -64,19 +64,6 @@
     end
     THREAD.__CORES = thread.__CORES
     function THREAD.getName()
-<<<<<<< HEAD
-        local t = thread.getRunningThread()
-        return t.Name
-    end
-    function THREAD.getID()
-        local t = thread.getRunningThread()
-        return t.TID
-    end
-    _G.THREAD_ID = 0
-    THREAD.kill = thread.kill
-    THREAD.sleep = thread.sleep
-    THREAD.hold = thread.hold
-=======
         return GLOBAL["$THREAD_NAME"]
     end
     function THREAD.getID()
@@ -88,7 +75,6 @@
     function THREAD.hold(n)
         return thread.hold(n)
     end
->>>>>>> 155466dc
     return GLOBAL, THREAD
 end
 return {init = function()
